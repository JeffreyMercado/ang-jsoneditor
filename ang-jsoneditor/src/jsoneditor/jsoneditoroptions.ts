--- conflicted
+++ resolved
@@ -16,9 +16,6 @@
   public ace: any;
   public ajv: Object;
 
-  public onNodeName: () => void;
-  public onCreateMenu: () => void;
-  public onColorPicker: () => void;
 
   /**
    *   {function} onChange  Callback method, triggered
@@ -30,31 +27,27 @@
   public onChange: () => void;
 
   /**
-  *   // {function} onChangeJSON  Callback method, triggered
-  //     in modes on change of contents,
-  //     passing the changed contents
-  //     as JSON.
-  //     Only applicable for modes
-  //     'tree', 'view', and 'form'.
-  */
+*   // {function} onChangeJSON  Callback method, triggered
+//     in modes on change of contents,
+//     passing the changed contents
+//     as JSON.
+//     Only applicable for modes
+//     'tree', 'view', and 'form'.
+*/
   public onChangeJSON: () => void;
 
+
+  public onNodeName: () => void;
+  public onCreateMenu: () => void;
+  public onColorPicker: () => void;
+
   /**
-<<<<<<< HEAD
-  *   // {function} onChangeText  Callback method, triggered
-  //     in modes on change of contents,
-  //     passing the changed contents
-  //     as stringified JSON.
-  */
-  public onChangeText: () => void;
-=======
 *   // {function} onChangeText  Callback method, triggered
 //     in modes on change of contents,
 //     passing the changed contents
 //     as stringified JSON.
 */
   public onChangeText: (jsonstr:string) => void;
->>>>>>> a29fd3ce
 
 
   /**
